import glob
import logging
import os
import pickle
import random
import sys
import time
from pprint import pformat

import numpy as np
import torch
import yaml
from easydict import EasyDict
from rdkit import Chem
from torch.utils.data import DataLoader
from tqdm import tqdm

from main.diffusion.beta_schedule import get_beta_schedule
from main.diffusion.transition import CategoricalTransition, ContinuousTransition
from main.diffusion.utils import *
from main.model.dataset import *
from main.model.guidance import (
    BondDistanceGuidance,
    SeparatedInterBondDistanceGuidance,
    StericClashGuidance,
    TwoHopDistanceGuidance,
)
from main.model.model import NCIVAE, GenDiff
from main.model.prior_atom import POVMESampler
from main.utils.file import recreate_directory, write_mols_to_sdf, extract_pocket, get_n_lines

from process_crossdocked import get_process 


ELSE = None
LIG_ATOM_SYMBOLS = [ELSE, "C", "N", "O", "F", "S", "P", "Cl", "Br", "I"]
LIG_BOND_TYPES = [
    ELSE,
    Chem.BondType.SINGLE,
    Chem.BondType.DOUBLE,
    Chem.BondType.TRIPLE,
    Chem.BondType.AROMATIC,
]
INTERACTION_NAMES = [
    "SBA",
    "SBC",
    "HBD",
    "HBA",
    "HI",
    "PP",
]
TEMPFILE_DIR = "./temp"
if not os.path.exists(TEMPFILE_DIR):
    os.mkdir(TEMPFILE_DIR)


def fix_seed(seed=123, deterministic=False):
    random.seed(seed)
    np.random.seed(seed)
    torch.manual_seed(seed)
    torch.cuda.manual_seed_all(seed)
    if deterministic:
        torch.backends.cudnn.deterministic = True
        torch.backends.cudnn.benchmark = False
    os.environ["PYTHONHASHSEED"] = str(seed)
    os.environ["CUBLAS_WORKSPACE_CONFIG"] = ":16:8"


def worker_init_fn(worker_id):
    np.random.seed(seed=123 + worker_id)
    random.seed(seed=123 + worker_id)


def generate_single_batch(
    model, transitions, batch, train_confs, confs, predictor_model=None
):
    """
    model: Trained model (nn.Module)
    transitions: List of transitions
    batch
    train_confs: config dict from trained model
    confs: config dict for generation
    predictor_model: Trained model for NCI prediction
    """
    # load transitions
    for transition in transitions:
        transition = transition.cuda()
    lig_h_transition = transitions[0]
    lig_x_transition = transitions[1]
    lig_e_transition = transitions[2]
    inter_e_transition = transitions[3]

    # load info from batch
    rec_graph, lig_graph, inter_e_index, answer_inter_e_type = batch
    n_sample = lig_graph.batch.max() + 1
    _, n_lig_node = torch.unique(lig_graph.batch, return_counts=True)
    n_lig_edge = (n_lig_node * (n_lig_node - 1) / 2).long()
    _, n_rec_node = torch.unique(rec_graph.batch, return_counts=True)
    n_inter_edge = n_lig_node * n_rec_node
    n_timestep = train_confs["n_timestep"]
    rec_graph.nl = n_lig_node  # append number of ligand nodes to rec_graph

    # construct batch matrixices
    lig_h_batch = lig_graph.batch
    lig_e_batch = lig_graph.batch[lig_graph.e_index[0]]
    inter_e_batch = lig_graph.batch[inter_e_index[1]]

    # get prior distribution
    lig_h_init = lig_h_transition.sample_init(n_lig_node.sum())
    gen_lig_h = lig_h_init.cuda()
    lig_x_init = lig_x_transition.sample_init([n_lig_node.sum(), 3]).cuda()
    gen_lig_x = lig_x_init.cuda()
    lig_e_init = lig_e_transition.sample_init(n_lig_edge.sum())
    gen_lig_e = lig_e_init.cuda()
    inter_e_init = inter_e_transition.sample_init(n_inter_edge.sum())
    gen_inter_e = inter_e_init
    gen_inter_e = gen_inter_e.cuda()


    # denoise
    for i, step in tqdm(enumerate(range(0, n_timestep)[::-1]), total=n_timestep):
        timestep = torch.full(size=(n_sample,), fill_value=step, dtype=torch.long).to(
            "cpu"
        )
        repaint_start_step, repaint_end_step = 0, n_timestep - 1
        if getattr(confs, "repaint_start_step", None) is not None:
            repaint_start_step = confs["repaint_start_step"]
        if getattr(confs, "repaint_end_step", None) is not None:
            repaint_end_step = confs["repaint_end_step"]
        if i < repaint_start_step:
            repaint_iter = 1
        elif i > repaint_end_step:
            repaint_iter = 1
        else:
            repaint_iter = confs["repaint_iter"]

        if confs["bond_distance_guidance"] is None:
            confs["bond_distance_guidance"] = 0.0
        if confs["bond_angle_guidance"] is None:
            confs["bond_angle_guidance"] = 0.0
        if confs["inter_distance_guidance"] is None:
            confs["inter_distance_guidance"] = 0.0
        if confs["steric_guidance"] is None:
            confs["steric_guidance"] = 0.0

        # adjust confs when repainting is applied
        a_bd = confs["bond_distance_guidance"] / repaint_iter
        a_ba = confs["bond_angle_guidance"] / repaint_iter
        a_id = confs["inter_distance_guidance"] / repaint_iter
        a_sc = confs["steric_guidance"] / repaint_iter

        for i_repaint in range(repaint_iter):
            (
                _,
                embded_lig_h,
                embded_lig_x,
                embded_lig_e,
                embded_inter_e,
            ) = model.propagate(
                rec_graph.h.cuda(),
                rec_graph.x.cuda(),
                rec_graph.e_index.cuda(),
                rec_graph.e_type.cuda(),
                rec_graph.batch.cuda(),
                gen_lig_h,
                gen_lig_x,
                lig_graph.e_index.cuda(),
                gen_lig_e,
                lig_graph.batch.cuda(),
                timestep.cuda(),
                inter_e_index.cuda(),
                gen_inter_e,
            )
            pred_lig_h = model.pred_lig_h_from_embded(embded_lig_h)
            pred_lig_h = torch.log_softmax(pred_lig_h, dim=1)
            pred_lig_x = embded_lig_x
            pred_lig_e = model.pred_lig_e_from_embded(embded_lig_e)
            pred_lig_e = torch.log_softmax(pred_lig_e, dim=1)
            pred_inter_e = model.pred_inter_e_from_embded(embded_inter_e)
            pred_inter_e = torch.log_softmax(pred_inter_e, dim=1)

            # bond distance guidance
            if a_bd > 0:
                with torch.enable_grad():
                    guidance = BondDistanceGuidance(
                        epsilon1=a_bd,
                        epsilon2=a_bd,
                    )
                    gen_lig_x_ = gen_lig_x.detach().requires_grad_(True)
                    gen_lig_e_ = pred_lig_e.argmax(dim=1).detach()  # \hat{e}_0
                    if gen_lig_e_.sum() > 0:
                        gui = guidance(gen_lig_x_, gen_lig_e_, lig_graph.e_index.cuda())
                        delta_x_bd = -torch.autograd.grad(gui, gen_lig_x_)[0]
                    else:
                        delta_x_bd = 0.0
            else:
                delta_x_bd = 0.0

            # bond angle guidance (using two-hop distance instead)
            if a_ba > 0:
                with torch.enable_grad():
                    guidance = TwoHopDistanceGuidance(
                        epsilon1=a_ba,
                        epsilon2=a_ba,
                    )
                    gen_lig_x_ = gen_lig_x.detach().requires_grad_(True)
                    gen_lig_e_ = pred_lig_e.argmax(dim=1).detach()  # \hat{e}_0
                    if gen_lig_e_.sum() > 0:
                        gui = guidance(gen_lig_x_, gen_lig_e_, lig_graph.e_index.cuda())
                        delta_x_ba = -torch.autograd.grad(gui, gen_lig_x_)[0]
                    else:
                        delta_x_ba = 0.0
            else:
                delta_x_ba = 0.0

            # steric collision guidance
            if a_sc > 0:
                with torch.enable_grad():
                    guidance = StericClashGuidance(epsilon=a_sc, mode="every")
                    gen_lig_x_ = gen_lig_x.detach().requires_grad_(True)
                    gui = guidance(rec_graph.x.cuda(), gen_lig_x_, inter_e_index.cuda())
                    delta_x_sc = -torch.autograd.grad(gui, gen_lig_x_)[0]
            else:
                delta_x_sc = 0.0

            # interaction distance guidance
            if not train_confs["abl_igen"] and a_id > 0:
                with torch.enable_grad():
                    guidance = SeparatedInterBondDistanceGuidance(
                        epsilon1=a_id,
                        epsilon2=a_id,
                    )
                    gen_lig_x_ = gen_lig_x.detach().requires_grad_(True)
                    gen_inter_e_ = pred_inter_e.argmax(dim=1).detach()  # \hat{i}_0
                    if gen_inter_e_.sum() > 0:  # if interaction predicted is none, pass
                        gui = guidance(
                            rec_graph.x.cuda(),
                            gen_lig_x_,
                            gen_inter_e_,
                            inter_e_index.cuda(),
                        )
                        delta_x_id = -torch.autograd.grad(gui, gen_lig_x_)[0]
                    else:
                        delta_x_id = 0.0
            else:
                delta_x_id = 0.0

            # get prevs
            prev_lig_h_prob, _ = lig_h_transition.calc_posterior_and_sample(
                pred_lig_h, gen_lig_h.cuda(), timestep.cuda(), lig_h_batch.cuda()
            )
            if train_confs["mse_train_objective"] == "data":
                _, _, _, prev_lig_x = lig_x_transition.xtprev_from_xt_x0(
                    gen_lig_x, pred_lig_x, timestep.cuda(), lig_h_batch.cuda()
                )
            elif train_confs["mse_train_objective"] == "noise":
                _, _, _, prev_lig_x = lig_x_transition.xtprev_from_xt_epsilon(
                    gen_lig_x, pred_lig_x, timestep.cuda(), lig_h_batch.cuda()
                )
            else:
                raise NotImplementedError
            prev_lig_e_prob, _ = lig_e_transition.calc_posterior_and_sample(
                pred_lig_e, gen_lig_e, timestep.cuda(), lig_e_batch.cuda()
            )
            if not train_confs["abl_igen"]:
                prev_inter_e_prob, _ = inter_e_transition.calc_posterior_and_sample(
                    pred_inter_e,
                    gen_inter_e.cuda(),
                    timestep.cuda(),
                    inter_e_batch.cuda(),
                )

            # sample
            if timestep[0] == 0:
                prev_lig_h = torch.argmax(prev_lig_h_prob, dim=1)
                prev_lig_e = torch.argmax(prev_lig_e_prob, dim=1)
                prev_inter_e = torch.argmax(prev_inter_e_prob, dim=1)
            else:
                prev_lig_h = lig_h_transition.sample_from_logprob(prev_lig_h_prob)
                prev_lig_e = lig_e_transition.sample_from_logprob(prev_lig_e_prob)
                prev_inter_e = inter_e_transition.sample_from_logprob(prev_inter_e_prob)

            # apply position guidance
            prev_lig_x = prev_lig_x + delta_x_bd + delta_x_ba + delta_x_id + delta_x_sc

            # reassign to generated
            gen_lig_h = prev_lig_h
            gen_lig_x = prev_lig_x
            gen_lig_e = prev_lig_e
            if not train_confs["abl_igen"]:
                gen_inter_e = prev_inter_e

            # if repaint, noise previous (gen prefix)
            if repaint_iter > 1 and i_repaint < repaint_iter - 1 and timestep[0] > 0:
                _, gen_lig_h = lig_h_transition.sample_xtaft_from_xt(
                    gen_lig_h, timestep.cuda() - 1, lig_h_batch.cuda()
                )
                _, _, _, gen_lig_x = lig_x_transition.xtaft_from_xt(
                    gen_lig_x, timestep.cuda() - 1, lig_h_batch.cuda()
                )
                _, gen_lig_e = lig_e_transition.sample_xtaft_from_xt(
                    gen_lig_e, timestep.cuda() - 1, lig_e_batch.cuda()
                )
                if not train_confs["abl_igen"]:
                    _, gen_inter_e = inter_e_transition.sample_xtaft_from_xt(
                        gen_inter_e, timestep.cuda() - 1, inter_e_batch.cuda()
                    )


        torch.cuda.empty_cache()

    final_gen_h_type = gen_lig_h
    final_gen_x = gen_lig_x.cpu()
    final_gen_e_type = gen_lig_e
    if not train_confs["abl_igen"]:
        final_gen_inter_e_type = gen_inter_e

    # split the graph to each batch
    gen_dict_list = []
    cuml_n_node = 0
    cuml_n_rec_node = 0
    for i in range(n_sample):
        graph_dict = {}

        gen_h = final_gen_h_type[lig_h_batch == i]
        graph_dict["h"] = gen_h

        gen_x = final_gen_x[lig_h_batch == i]
        graph_dict["x"] = gen_x

        gen_e = final_gen_e_type[lig_e_batch == i]
        graph_dict["e"] = gen_e

        gen_e_index = lig_graph.e_index[:, lig_e_batch == i] - cuml_n_node
        graph_dict["e_index"] = gen_e_index

        gen_i = final_gen_inter_e_type[inter_e_batch == i]
        graph_dict["i"] = gen_i

        gen_i_index = inter_e_index[:, inter_e_batch == i]
        gen_i_index[0] = gen_i_index[0] - cuml_n_rec_node
        gen_i_index[1] = gen_i_index[1] - cuml_n_node
        graph_dict["i_index"] = gen_i_index

        # make interaction to sparse matrix
        rec_centroid = rec_graph.centroid[i].cpu()
        if not train_confs["abl_igen"]:
            interaction_names = [
                "SBA",
                "SBC",
                "HBD",
                "HBA",
                "HI",
                "PP",
            ]  # in dimension order
            interaction_dict = {}
            for j, interaction_name in enumerate(interaction_names):
                is_inter = gen_i == j + 1
                inter_idxs = gen_i_index[:, is_inter]
                interaction_dict[interaction_name] = inter_idxs.numpy()
        else:
            interaction_dict = None

        graph_dict["i_dict"] = interaction_dict
        graph_dict["centroid"] = rec_centroid

        cuml_n_node += n_lig_node[i]
        cuml_n_rec_node += n_rec_node[i]

        gen_dict_list.append(graph_dict)

    return gen_dict_list


def graph_3d_to_rdmol(h, x, edge_index, edge_attr, one_hot=True):
    """
    Convert 3D graph into rdmol object

    INPUT:
        h
        x
        edge_index
        edge_attr
        one_hot

    OUTPUT:
        mol
    """
    if one_hot:  # one-hot to index
        h = h.argmax(dim=1).detach()
        edge_attr = edge_attr.argmax(dim=1).detach()  # 얘는 왜 detach 안해줘?

    h = h.long()
    edge_attr = edge_attr.long()

    atom_smbols = [LIG_ATOM_SYMBOLS[idx] for idx in h]
    mask = h == 0
    mol = Chem.EditableMol(Chem.Mol())
    old_to_new = [0] * len(h)
    new_idx = 0
    for old_idx, atom_smbol in enumerate(atom_smbols):
        if atom_smbol is not None:
            atom = Chem.Atom(atom_smbol)
            mol.AddAtom(atom)
            old_to_new[old_idx] = new_idx  # old_to_new[old_idx] = new_idx
            new_idx += 1
    for bond_idx in range(edge_attr.size(0)):
        bond_type = edge_attr[bond_idx]
        bond_type = LIG_BOND_TYPES[bond_type]
        i, j = edge_index[0, bond_idx].item(), edge_index[1, bond_idx].item()
        if not mask[i] and not mask[j]:
            if bond_type is not None:
                mol.AddBond(old_to_new[i], old_to_new[j], bond_type)

    rw_mol = Chem.RWMol(mol.GetMol())
    conf = Chem.Conformer(rw_mol.GetNumAtoms())
    for idx, pos in enumerate(x):
        if not mask[idx]:
            pos = pos.tolist()
            conf.SetAtomPosition(old_to_new[idx], Chem.rdGeometry.Point3D(*pos))
    rw_mol.AddConformer(conf)
    return rw_mol.GetMol()


def prepare_input_data(receptor_fn, ligand_fn, protein_fn=None, extract=True):
    if extract:
        assert protein_fn is not None and ligand_fn is not None
        assert os.path.exists(protein_fn) and os.path.exists(ligand_fn)
        # 1. Extract pocket
        extract_pocket(ligand_fn, protein_fn, receptor_fn)
    else:
        assert os.path.exists(ligand_fn)
        assert os.path.exists(receptor_fn)

    # 2. Run POVME
    os.chdir(TEMPFILE_DIR) # ./temp
    cmnd = (
        f"python ../POVME/POVME_pocket_id.py --filename ../{receptor_fn} --processors 8"
    )
    os.system(cmnd)
    povme_fn = "./pocket1.pdb"
    os.system("pwd")
    n_povme = get_n_lines(povme_fn)
<<<<<<< HEAD
=======
    # n_lig = Chem.SDMolSupplier(ligand_fn)[0].GetNumAtoms()
    # os.remove(r"./pocket[0-9].pdb")
>>>>>>> 2b4d4196
    os.chdir("..")

    # 3. Data processing
    input_data = get_process(receptor_fn, ligand_fn, filter=False)
    input_data["v"] = n_povme
    input_data["n"] = input_data["lig"]["x"].shape[0]
    return input_data


if __name__ == "__main__":
    # get confs
    file_path = sys.argv[1]
    with open(file_path, "r") as file:
        confs = yaml.safe_load(file)
        confs = EasyDict(confs)

    recreate_directory(confs["save_dirn"])
    confs["save_mol_dirn"] = os.path.join(confs["save_dirn"], "gen")
    recreate_directory(confs["save_mol_dirn"])
    conf_fn = os.path.join(confs["save_dirn"], "config.yaml")

    os.system(f"cp -r {file_path} {conf_fn}")
    time.sleep(2)

    # set logger
    log_file_path = os.path.join(confs["save_dirn"], "log.log")
    logging.basicConfig(
        level=logging.INFO,
        format="[%(asctime)s - %(levelname)s]\n%(message)s",
        handlers=[logging.FileHandler(log_file_path), logging.StreamHandler()],
    )
    logging.info(pformat(confs))
    time.sleep(2)

    # fix seed
    if confs["seed"] is not None:
        fix_seed(confs["seed"])
        logging.info(f"seed fixed to {confs.seed}")

    train_confs_fn = os.path.join(confs["model_dirn"], "config.yaml")
    with open(train_confs_fn, "r") as file:
        train_confs = yaml.safe_load(file)
    train_confs = EasyDict(train_confs)

    # prior atom sampler
    if confs.prior_atom.method == "ref":
        prior_atom_sampler = "ref"
    elif confs.prior_atom.method == "povme":
        prior_atom_sampler = POVMESampler(
            confs.prior_atom.povme_train_result_fn,
            confs.prior_atom.povme_v_sigma,
            confs.prior_atom.povme_n_sigma,
        )
    else:
        raise NotImplementedError
    logging.info(f"prior atom sampler loaded: {prior_atom_sampler}")
    time.sleep(2)

    # prepare input
    if confs["receptor_fn"] is not None:
        # input_data = prepare_input_data(confs["receptor_fn"], extract=False)
        input_data = prepare_input_data(
            receptor_fn=confs["receptor_fn"],
            protein_fn=None,
            ligand_fn=confs["ligand_fn"],
            extract=False
        )
    else:
        receptor_fn = os.path.join(
            TEMPFILE_DIR, 
            os.path.basename(confs["protein_fn"])[:-4] + "_poc.pdb",
        )
        input_data = prepare_input_data(
            receptor_fn,
            protein_fn=confs["protein_fn"],
            ligand_fn=confs["ligand_fn"],
            extract=True
        )
    input_data["my_key"] = 0

    logging.info(f"Generating with receptor: {input_data['rec_fn']} and ligand: {input_data['lig_fn']}")
    test_set = RecLigDataset(
        [input_data] * confs["bs"],
        center_to="rec",
        rec_noise=0.0,
        mode=confs.prior_atom.method,
        is_dict=True,
    )
    test_set.append_sampler(prior_atom_sampler)

    # loader
    test_loader = DataLoader(
        test_set,
        collate_fn=rec_lig_collate_fn,
        batch_size=confs["bs"],
        num_workers=0,  # set 0 to prevent overhead
        shuffle=False,
        worker_init_fn=worker_init_fn,
    )

    # load model
    model = GenDiff(train_confs)
    model.cuda()
    model.eval()
    if confs["model_cut"] == "best":
        sd = torch.load(os.path.join(confs["model_dirn"], "model_best.pt"))
    elif confs["model_cut"] == "last":
        sd = torch.load(os.path.join(confs["model_dirn"], "model/model_last.pt"))
    else:  # model_cut must be a specific epoch
        sd = torch.load(
            os.path.join(confs["model_dirn"], f"model/model_{confs['model_cut']}.pt")
        )

    # clear keys of state dict due to DDP
    nsd = dict()
    for k in sd.keys():
        if "transition" in k:
            continue
        nk = k.replace("module.", "").replace("model.", "")
        nsd[nk] = sd[k]
    a = model.load_state_dict(nsd, strict=False)
    model.eval()
    logging.info(f"{a}")
    logging.info("model loaded")
    time.sleep(2)

    # beta schedule and transitions for diffusion
    h_betas = get_beta_schedule(train_confs["h_noise"], train_confs["n_timestep"])
    lig_h_transition = CategoricalTransition(
        h_betas,
        n_class=train_confs["model"]["lig_h_dim"],
        init_prob=train_confs["h_prior"] ,
    )
    x_betas = get_beta_schedule(train_confs["x_noise"], train_confs["n_timestep"])
    lig_x_transition = ContinuousTransition(x_betas)
    e_betas = get_beta_schedule(train_confs["e_noise"], train_confs["n_timestep"])
    lig_e_transition = CategoricalTransition(
        e_betas,
        n_class=train_confs["model"]["lig_e_dim"],
        init_prob=train_confs["e_prior"] ,
    )
    i_betas = get_beta_schedule(train_confs["i_noise"], train_confs["n_timestep"])
    inter_e_transition = CategoricalTransition(
        i_betas,
        n_class=train_confs["model"]["inter_e_dim"],
        init_prob=train_confs["i_prior"],
    )
    transitions = [
        lig_h_transition,
        lig_x_transition,
        lig_e_transition,
        inter_e_transition,
    ]

    # generate loop
    for n_gen_idx in range(confs.n_generate // confs.bs):
        test_idx = 0
        for _, batch in enumerate(tqdm(test_loader)):
            with torch.no_grad():
                gen_dict_list = generate_single_batch(
                    model, transitions, batch, train_confs, confs, None
                )

                for gen_dict in gen_dict_list:
                    h_type, x, e_index, e_type, rec_centroid, interaction_dict = (
                        gen_dict["h"],
                        gen_dict["x"],
                        gen_dict["e_index"],
                        gen_dict["e"],
                        gen_dict["centroid"],
                        gen_dict["i_dict"],
                    )
                    x = x + rec_centroid

                    # test_fn = test_fns[test_idx]
                    ori_data_graph = test_set[test_idx]

                    gen_dirn = confs["save_mol_dirn"]
                    if not os.path.exists(gen_dirn):
                        os.makedirs(gen_dirn)

                    mol = graph_3d_to_rdmol(
                        h_type,
                        x,
                        e_index,
                        e_type,
                        one_hot=False,
                    )

                    gen_fn = os.path.join(
                        gen_dirn, f"gen_{n_gen_idx * confs.bs + test_idx + 1}.sdf"
                    )
                    write_mols_to_sdf([mol], gen_fn)
                    #gen_inter_fn = os.path.join(
                    #    gen_dirn, f"gen_{n_gen_idx * confs.bs + test_idx + 1}.pkl"
                    #)
                    #with open(gen_inter_fn, "wb") as f:
                    #    pickle.dump(interaction_dict, f)

                    test_idx += 1

                    logging.info(Chem.MolToSmiles(mol))<|MERGE_RESOLUTION|>--- conflicted
+++ resolved
@@ -441,11 +441,6 @@
     povme_fn = "./pocket1.pdb"
     os.system("pwd")
     n_povme = get_n_lines(povme_fn)
-<<<<<<< HEAD
-=======
-    # n_lig = Chem.SDMolSupplier(ligand_fn)[0].GetNumAtoms()
-    # os.remove(r"./pocket[0-9].pdb")
->>>>>>> 2b4d4196
     os.chdir("..")
 
     # 3. Data processing
